--- conflicted
+++ resolved
@@ -76,23 +76,21 @@
 			log.WithError(err).Error("failed to perform cuInit")
 			return
 		}
-<<<<<<< HEAD
-=======
-		c.cuCtxs = make([]C.CUcontext, len(nvidiasmi.Info.GPUS))
-		for ii, gpu := range nvidiasmi.Info.GPUS {
-			var cuCtx C.CUcontext
+	})
 
-			if err := checkCUResult(C.cuCtxCreate(&cuCtx, 0, C.CUdevice(ii))); err != nil {
-				log.WithError(err).
-					WithField("device_index", ii).
-					WithField("device_id", gpu.ID).
-					Error("failed to create cuda context")
-				return
-			}
-			c.cuCtxs[ii] = cuCtx
+	c.cuCtxs = make([]C.CUcontext, len(nvidiasmi.Info.GPUS))
+	for ii, gpu := range nvidiasmi.Info.GPUS {
+		var cuCtx C.CUcontext
+
+		if err := checkCUResult(C.cuCtxCreate(&cuCtx, 0, C.CUdevice(ii))); err != nil {
+			log.WithError(err).
+				WithField("device_index", ii).
+				WithField("device_id", gpu.ID).
+				Error("failed to create cuda context")
+			return
 		}
->>>>>>> 77dd4675
-	})
+		c.cuCtxs[ii] = cuCtx
+	}
 
 	c.cuCtxs = make([]C.CUcontext, len(nvidiasmi.Info.GPUS))
 	for id, gpu := range nvidiasmi.Info.GPUS {
